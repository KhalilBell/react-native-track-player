{
  "name": "react-native-track-player",
<<<<<<< HEAD
  "version": "0.1.0",
  "description": "An all-in-one audio player module for React Native that supports Media Buttons, Chromecast and more",
=======
  "version": "0.2.0",
  "description": "A fully fledged audio module created for music apps",
>>>>>>> 4cc97a7f
  "author": "Guichaguri",
  "keywords": [
    "react",
    "react-native",
    "audio-player",
    "audio",
    "player",
    "music",
    "controls",
    "chromecast",
    "android",
    "ios",
    "windows"
  ],
  "license": "GPL-3.0",
  "repository": {
    "type": "git",
    "url": "https://github.com/react-native-kit/react-native-track-player.git"
  },
  "bugs": {
    "url": "https://github.com/react-native-kit/react-native-track-player/issues"
  },
  "peerDependencies": {
    "react-native": ">=0.48.0",
    "react": ">=15.0.2"
  }
}<|MERGE_RESOLUTION|>--- conflicted
+++ resolved
@@ -1,12 +1,7 @@
 {
   "name": "react-native-track-player",
-<<<<<<< HEAD
-  "version": "0.1.0",
-  "description": "An all-in-one audio player module for React Native that supports Media Buttons, Chromecast and more",
-=======
   "version": "0.2.0",
   "description": "A fully fledged audio module created for music apps",
->>>>>>> 4cc97a7f
   "author": "Guichaguri",
   "keywords": [
     "react",
